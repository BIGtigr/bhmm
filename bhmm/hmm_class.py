"""
Hidden Markov model representation.

"""

import numpy as np
import msm.linalg as msmalg

class HMM(object):
    """
    Hidden Markov model (HMM).

    This class is used to represent an HMM. This could be a maximum-likelihood HMM or a sampled HMM from a Bayesian posterior.

    Examples
    --------

    >>> # Gaussian HMM
    >>> nstates = 2
    >>> Tij = np.array([[0.8, 0.2], [0.5, 0.5]])
    >>> states = [ {'model' : 'gaussian', 'mu' : -1, 'sigma' : 1}, {'model' : 'gaussian', 'mu' : +1, 'sigma' : 1} ]
    >>> model = HMM(nstates, Tij, states)

    >>> # Discrete HMM
    >>> nstates = 2
    >>> Tij = np.array([[0.8, 0.2], [0.5, 0.5]])
    >>> states = [ {'model' : 'discrete', 'pout' : [0.5,0.1,0.4]}, {'model' : 'discrete', 'pout' : [0.2,0.3,0.5]} ]
    >>> model = HMM(nstates, Tij, states)

    """
<<<<<<< HEAD
    def __init__(self, nstates, Tij, states,
                 Pi = None, stationary = True, # initial / stationary probability
                 reversible = True, # transition matrix reversible?
                 dtype=np.float64):
=======
    def __init__(self, nstates, Tij, states, dtype=np.float64, reversible=False):
>>>>>>> f53cb396
        """
        Parameters
        ----------
        nstates : int
            The number of discrete output states.
        Tij : np.array with shape (nstates, nstates), optional, default=None
            Row-stochastic transition matrix among states.
            If `None`, the identity matrix will be used.
        states : list of dict
            `states[i]` is a dict of parameters for state `i`, with Gaussian output parameters `mu` (mean) and `sigma` (standard deviation).
        reversible : bool, optional, default=True
            If True, will note that the transition matrix is reversible.

        """
        # TODO: Perform sanity checks on data consistency.
        # TODO: dtype seems not to be used

        self.nstates = nstates
        self.Tij = Tij # TODO: Rename to 'transition matrix'?
        self.reversible = reversible

        # initial / stationary distribution
        self.stationary = stationary
        if (stationary):
            self.Pi = msmalg.stationary_distribution(self.Tij) # TODO: Rename to 'stationary_probabilities'?
        else:
            if Pi is None: # no initial distribution given, so use stationary distribution anyway
                self.Pi = msmalg.stationary_distribution(self.Tij)
            else:
                self.Pi = Pi

        # state specifications
        self.states = states # TODO: Rename to 'state_emission_parameters'?

        # hidden state trajectories are optional
        self.hidden_state_trajectories = None
        self.reversible = reversible

        return

    @property
    def logPi(self):
        return np.log(self.Pi)

    @property
    def logTij(self):
        return np.log(self.Tij)

    def count_matrix(self, dtype=np.float64):
        """Compute the transition count matrix from hidden state trajectory.

        Parameters
        ----------
        dtype : numpy.dtype, optional, default=numpy.int32
            The numpy dtype to use to store the synthetic trajectory.

        Returns
        -------
        C : numpy.array with shape (nstates,nstates)
            C[i,j] is the number of transitions observed from state i to state j

        Raises
        ------
        RuntimeError
            A RuntimeError is raised if the HMM model does not yet have a hidden state trajectory associated with it.

        Examples
        --------

        """

        if self.hidden_state_trajectories is None:
            raise RuntimeError('HMM model does not have a hidden state trajectory.')

        C = np.zeros((self.nstates,self.nstates), dtype=type)
        for S in self.hidden_state_trajectories:
            for t in range(len(S)-1):
                C[S[t],S[t+1]] += 1
        return C

    def emission_probability(self, state, observation):
        """Compute the emission probability of an observation from a given state.

        Parameters
        ----------
        state : int
            The state index for which the emission probability is to be computed.

        Returns
        -------
        Pobs : float
            The probability (or probability density, if continuous) of the observation.

        TODO
        ----
        * Vectorize

        Examples
        --------

        Compute the probability of observing an emission of 0 from state 0.

        >>> from bhmm import testsystems
        >>> model = testsystems.dalton_model(nstates=3)
        >>> state_index = 0
        >>> observation = 0.0
        >>> Pobs = model.emission_probability(state_index, observation)

        """
        observation_model = self.states[state]['model']
        if observation_model == 'gaussian':
            mu = self.states[state]['mu']
            sigma = self.states[state]['sigma']
            C = 1.0 / (np.sqrt(2.0 * np.pi) * sigma)
            Pobs = C * np.exp(-0.5 * ((observation-mu)/sigma)**2)
        else:
            raise Exception('Observation model "%s" unknown.' % observation_model)

        return Pobs

    def log_emission_probability(self, state, observation):
        """Compute the log emission probability of an observation from a given state.

        Parameters
        ----------
        state : int
            The state index for which the emission probability is to be computed.

        Returns
        -------
        log_Pobs : float
            The log probability (or probability density, if continuous) of the observation.

        TODO
        ----
        * Vectorize

        Examples
        --------

        Compute the log probability of observing an emission of 0 from state 0.

        >>> from bhmm import testsystems
        >>> model = testsystems.dalton_model(nstates=3)
        >>> state_index = 0
        >>> observation = 0.0
        >>> log_Pobs = model.log_emission_probability(state_index, observation)

        """
        observation_model = self.states[state]['model']
        if observation_model == 'gaussian':
            mu = self.states[state]['mu']
            sigma = self.states[state]['sigma']
            C = 1.0 / (np.sqrt(2.0 * np.pi) * sigma)
            log_Pobs = -0.5 * np.log(2.0 * np.pi) - np.log(sigma) - 0.5 * ((observation-mu)/sigma)**2
        else:
            raise Exception('Observation model "%s" unknown.' % observation_model)

        return log_Pobs

    def collect_observations_in_state(self, observations, state_index, dtype=np.float64):
        """Collect a vector of all observations belonging to a specified hidden state.

        Parameters
        ----------
        observations : list of numpy.array
            List of observed trajectories.
        state_index : int
            The index of the hidden state for which corresponding observations are to be retrieved.
        dtype : numpy.dtype, optional, default=numpy.float64
            The numpy dtype to use to store the collected observations.

        Returns
        -------
        collected_observations : numpy.array with shape (nsamples,)
            The collected vector of observations belonging to the specified hidden state.

        Raises
        ------
        RuntimeError
            A RuntimeError is raised if the HMM model does not yet have a hidden state trajectory associated with it.

        """
        if not self.hidden_state_trajectories:
            raise RuntimeError('HMM model does not have a hidden state trajectory.')

        collected_observations = np.array([], dtype=dtype)
        for (s_t, o_t) in zip(self.hidden_state_trajectories, observations):
            indices = np.where(s_t == state_index)
            np.append(collected_observations, o_t[indices])

        return collected_observations

    def generate_synthetic_state_trajectory(self, length, initial_Pi=None, dtype=np.int32):
        """Generate a synthetic state trajectory.

        Parameters
        ----------
        length : int
            Length of synthetic state trajectory to be generated.
        initial_Pi : np.array of shape (nstates,), optional, default=None
            The initial probability distribution, if samples are not to be taken from equilibrium.
        dtype : numpy.dtype, optional, default=numpy.int32
            The numpy dtype to use to store the synthetic trajectory.

        Returns
        -------
        states : np.array of shape (nstates,) of dtype=np.int32
            The trajectory of hidden states, with each element in range(0,nstates).

        Examples
        --------

        Generate a synthetic state trajectory of a specified length.

        >>> from bhmm import testsystems
        >>> model = testsystems.dalton_model()
        >>> states = model.generate_synthetic_state_trajectory(length=100)

        """
        states = np.zeros([length], dtype=dtype)

        # Generate first state sample.
        if initial_Pi != None:
            states[0] = np.random.choice(range(self.nstates), size=1, p=initial_Pi)
        else:
            states[0] = np.random.choice(range(self.nstates), size=1, p=self.Pi)

        # Generate subsequent samples.
        for t in range(1,length):
            states[t] = np.random.choice(range(self.nstates), size=1, p=self.Tij[states[t-1],:])

        return states

    def generate_synthetic_observation(self, state):
        """Generate a synthetic observation from a given state.

        Parameters
        ----------
        state : int
            The index of the state from which the observable is to be sampled.

        Returns
        -------
        observation : float
            The observation from the given state.

        Examples
        --------

        Generate a synthetic observation from a single state.

        >>> from bhmm import testsystems
        >>> model = testsystems.dalton_model()
        >>> observation = model.generate_synthetic_observation(state_index=0)

        """
        observation_model = self.states[state]['model']
        if observation_model == 'gaussian':
            observation = self.states[state]['sigma'] * np.random.randn() + self.states[state]['mu']
        else:
            raise Exception('Observation model "%s" unknown.' % observation_model)

        return observation

    def generate_synthetic_observation_trajectory(self, length, initial_Pi=None, dtype=np.float32):
        """Generate a synthetic realization of observables.

        Parameters
        ----------
        length : int
            Length of synthetic state trajectory to be generated.
        initial_Pi : np.array of shape (nstates,), optional, default=None
            The initial probability distribution, if samples are not to be taken from equilibrium.
        dtype : numpy.dtype, optional, default=numpy.float32
            The numpy dtype to use to store the synthetic trajectory.

        Returns
        -------
        o_t : np.array of shape (nstates,) of dtype=np.float32
            The trajectory of observations.
        s_t : np.array of shape (nstates,) of dtype=np.int32
            The trajectory of hidden states, with each element in range(0,nstates).

        Examples
        --------

        Generate a synthetic observation trajectory for an equilibrium realization.

        >>> from bhmm import testsystems
        >>> model = testsystems.dalton_model()
        >>> [o_t, s_t] = model.generate_synthetic_observation_trajectory(length=100)

        Use an initial nonequilibrium distribution.

        >>> from bhmm import testsystems
        >>> model = testsystems.dalton_model()
        >>> [o_t, s_t] = model.generate_synthetic_observation_trajectory(length=100, initial_Pi=np.array([1,0,0]))

        """
        # First, generate synthetic state trajetory.
        s_t = self.generate_synthetic_state_trajectory(length, initial_Pi=initial_Pi)

        # Next, generate observations from these states.
        o_t = np.zeros([length], dtype=dtype)
        for t in range(length):
            o_t[t] = self.generate_synthetic_observation(s_t[t])

        return [o_t, s_t]

    def generate_synthetic_observation_trajectories(self, ntrajectories, length, initial_Pi=None, dtype=np.float32):
        """Generate a number of synthetic realization of observables from this model.

        Parameters
        ----------
        ntrajectories : int
            The number of trajectories to be generated.
        length : int
            Length of synthetic state trajectory to be generated.
        initial_Pi : np.array of shape (nstates,), optional, default=None
            The initial probability distribution, if samples are not to be taken from equilibrium.
        dtype : numpy.dtype, optional, default=numpy.float32
            The numpy dtype to use to store the synthetic trajectory.

        Returns
        -------
        O : list of np.array of shape (nstates,) of dtype=np.float32
            The trajectories of observations
        S : list of np.array of shape (nstates,) of dtype=np.int32
            The trajectories of hidden states

        Examples
        --------

        Generate a number of synthetic trajectories.

        >>> from bhmm import testsystems
        >>> model = testsystems.dalton_model()
        >>> [O, S] = model.generate_synthetic_observation_trajectories(ntrajectories=10, length=100)

        Use an initial nonequilibrium distribution.

        >>> from bhmm import testsystems
        >>> model = testsystems.dalton_model(nstates=3)
        >>> [O, S] = model.generate_synthetic_observation_trajectories(ntrajectories=10, length=100, initial_Pi=np.array([1,0,0]))


        """
        O = list() # observations
        S = list() # state trajectories
        for trajectory_index in range(ntrajectories):
            [o_t, s_t] = self.generate_synthetic_observation_trajectory(length=length, initial_Pi=initial_Pi, dtype=dtype)
            O.append(o_t)
            S.append(s_t)

        return [O, S]
<|MERGE_RESOLUTION|>--- conflicted
+++ resolved
@@ -28,14 +28,10 @@
     >>> model = HMM(nstates, Tij, states)
 
     """
-<<<<<<< HEAD
     def __init__(self, nstates, Tij, states,
                  Pi = None, stationary = True, # initial / stationary probability
                  reversible = True, # transition matrix reversible?
                  dtype=np.float64):
-=======
-    def __init__(self, nstates, Tij, states, dtype=np.float64, reversible=False):
->>>>>>> f53cb396
         """
         Parameters
         ----------
